use std::sync::{Arc, RwLock};

use crate::camera_controls::CameraController;
use crate::channel::reactive_receiver;
<<<<<<< HEAD
use crate::orbit_controls::CameraController;
use crate::overlays::{DatasetDetailOverlay, SettingsDetailOverlay, StatsDetailOverlay, ControlsDetailOverlay};
use crate::panels::{DatasetPanel, ScenePanel};
#[cfg(feature = "tracing")]
use crate::panels::TracingPanel;
=======
use crate::panels::SettingsPanel;
use crate::panels::{DatasetPanel, PresetsPanel, ScenePanel, StatsPanel, TracingPanel};
>>>>>>> a8c5d770
use brush_dataset::Dataset;
use brush_process::data_source::DataSource;
use brush_process::process_loop::{
    ControlMessage, ProcessArgs, ProcessMessage, RunningProcess, start_process,
};
use brush_render::camera::Camera;
use brush_render::gaussian_splats::Splats;
use brush_train::scene::SceneView;
use brush_train::train::TrainBack;
use burn::tensor::backend::AutodiffBackend;
use burn_wgpu::WgpuDevice;
use eframe::egui;
use egui::ThemePreference;
use egui_tiles::SimplificationOptions;
use egui_tiles::{Container, Tile, TileId, Tiles};
use glam::{Affine3A, Quat, Vec3};
use std::collections::HashMap;
use std::path::PathBuf;
use std::time::Duration;
use egui::{Align2, RichText};
use brush_dataset::splat_export;
use tokio_with_wasm::alias as tokio_wasm;
use crate::export_service::{ExportService, ExportError, ExportFormat};

#[cfg(not(target_family = "wasm"))]
use rfd;

pub(crate) trait AppPanel {
    fn title(&self) -> String;

    /// Draw the pane's UI's content/
    fn ui(&mut self, ui: &mut egui::Ui, controls: &mut AppContext);

    /// Handle an incoming message from the UI.
    fn on_message(&mut self, message: &ProcessMessage, context: &mut AppContext) {
        let _ = message;
        let _ = context;
    }

    /// Override the inner margin for this panel.
    fn inner_margin(&self) -> f32 {
        12.0
    }
}

struct AppTree {
    zen: bool,
    context: Arc<RwLock<AppContext>>,
}

type PaneType = Box<dyn AppPanel>;

impl egui_tiles::Behavior<PaneType> for AppTree {
    fn tab_title_for_pane(&mut self, pane: &PaneType) -> egui::WidgetText {
        pane.title().into()
    }

    fn pane_ui(
        &mut self,
        ui: &mut egui::Ui,
        _tile_id: egui_tiles::TileId,
        pane: &mut PaneType,
    ) -> egui_tiles::UiResponse {
        egui::Frame::new()
            .inner_margin(pane.inner_margin())
            .show(ui, |ui| {
                pane.ui(ui, &mut self.context.write().expect("Lock poisoned"));
            });
        egui_tiles::UiResponse::None
    }

    /// What are the rules for simplifying the tree?
    fn simplification_options(&self) -> SimplificationOptions {
        SimplificationOptions {
            all_panes_must_have_tabs: false,
            ..Default::default()
        }
    }

    /// Width of the gap between tiles in a horizontal or vertical layout,
    /// and between rows/columns in a grid layout.
    fn gap_width(&self, _style: &egui::Style) -> f32 {
        if self.zen { 0.0 } else { 0.5 }
    }
}

fn parse_search(search: &str) -> HashMap<String, String> {
    let mut params = HashMap::new();
    let search = search.trim_start_matches('?');

    for pair in search.split('&') {
        // Split each pair on '=' to separate key and value
        if let Some((key, value)) = pair.split_once('=') {
            // URL decode the key and value and insert into HashMap
            params.insert(
                urlencoding::decode(key).unwrap_or_default().into_owned(),
                urlencoding::decode(value).unwrap_or_default().into_owned(),
            );
        }
    }
    params
}

#[derive(Clone)]
pub struct CameraSettings {
    pub focal: f64,
    pub start_distance: f32,
    pub focus_distance: f32,
    pub speed_scale: f32,
    pub min_focus_distance: Option<f32>,
    pub max_focus_distance: Option<f32>,
    pub min_pitch: Option<f32>,
    pub max_pitch: Option<f32>,
}

pub struct App {
    tree: egui_tiles::Tree<PaneType>,
    tree_ctx: AppTree,
    datasets: Option<TileId>,
    dataset_detail_overlay: DatasetDetailOverlay,
    settings_detail_overlay: SettingsDetailOverlay,
    stats_detail_overlay: StatsDetailOverlay,
    controls_detail_overlay: ControlsDetailOverlay,
    select_file_requested: bool,
}

pub struct AppContext {
    pub dataset: Dataset,
    pub camera: Camera,
    pub view_aspect: Option<f32>,
    pub controls: CameraController,
    pub model_local_to_world: Affine3A,
    pub device: WgpuDevice,

    loading: bool,
    training: bool,
    // Track the current dataset name for export filenames
    current_dataset_name: Option<String>,

<<<<<<< HEAD
    ctx: egui::Context,
    running_process: Option<RunningProcess<TrainBack>>,
    cam_settings: CameraSettings,
    
    // Export service for handling splat exports
    export_service: ExportService,
}
=======
    cam_settings: CameraSettings,
>>>>>>> a8c5d770

    ctx: egui::Context,
    running_process: Option<RunningProcess>,
}

impl AppContext {
    fn new(device: WgpuDevice, ctx: egui::Context, cam_settings: CameraSettings) -> Self {
        let model_transform = Affine3A::IDENTITY;
        let controls = CameraController::new(
            cam_settings.start_distance,
            cam_settings.focus_distance,
            cam_settings.speed_scale,
            cam_settings.min_focus_distance,
            cam_settings.max_focus_distance,
            cam_settings.min_pitch,
            cam_settings.max_pitch,
        );

        let camera = Camera::new(
            model_transform.translation.into(),
            Quat::IDENTITY,
            cam_settings.focal,
            cam_settings.focal,
            glam::vec2(0.5, 0.5),
        );

        Self {
            dataset: Dataset::empty(),
            camera,
            view_aspect: None,
            controls,
            model_local_to_world: model_transform,
            device,
            loading: false,
            training: false,
            current_dataset_name: None,
            ctx,
            running_process: None,
<<<<<<< HEAD
            cam_settings: cam_settings.clone(),
            export_service: ExportService::new(None),
=======
            cam_settings,
>>>>>>> a8c5d770
        }
    }

    fn match_controls_to(&mut self, cam: &Camera) {
        // We want model * controls.transform() == view_cam.transform() ->
        //  controls.transform = model.inverse() * view_cam.transform.
        let transform = self.model_local_to_world.inverse() * cam.local_to_world();
        self.controls.position = transform.translation.into();
        self.controls.rotation = Quat::from_mat3a(&transform.matrix3);
    }

    pub fn set_cam_settings(&mut self, settings: CameraSettings) {
        self.controls = CameraController::new(
            settings.start_distance,
            settings.focus_distance,
            settings.speed_scale,
            settings.min_focus_distance,
            settings.max_focus_distance,
            settings.min_pitch,
            settings.max_pitch,
        );
        self.cam_settings = settings;
        let cam = self.camera.clone();
        self.match_controls_to(&cam);
    }

    pub fn set_model_up(&mut self, up_axis: Vec3) {
        self.model_local_to_world = Affine3A::from_rotation_translation(
            Quat::from_rotation_arc(up_axis, Vec3::NEG_Y),
            Vec3::ZERO,
        );

        let cam = self.camera.clone();
        self.match_controls_to(&cam);
    }

    pub fn focus_view(&mut self, view: &SceneView) {
        self.camera = view.camera.clone();
        self.match_controls_to(&view.camera);
        self.controls.stop_movement();
        self.view_aspect = Some(view.image.width() as f32 / view.image.height() as f32);

        if let Some(extent) = self.dataset.train.estimate_extent() {
            self.controls.focus_distance = extent / 3.0;
        } else {
            self.controls.focus_distance = self.cam_settings.focus_distance;
        }
    }

    pub fn connect_to(&mut self, process: RunningProcess<TrainBack>) {
        // Save the current dataset name before resetting
        let current_dataset_name = self.current_dataset_name.clone();
        
        // reset context & view.
<<<<<<< HEAD
        *self = Self::new(self.device.clone(), self.ctx.clone(), &self.cam_settings);
        
        // Restore the current dataset name
        self.current_dataset_name = current_dataset_name;
=======
        *self = Self::new(
            self.device.clone(),
            self.ctx.clone(),
            self.cam_settings.clone(),
        );
>>>>>>> a8c5d770

        // Convert the receiver to a "reactive" receiver that wakes up the UI.
        self.running_process = Some(RunningProcess {
            messages: reactive_receiver(process.messages, self.ctx.clone()),
            ..process
        });
    }

    pub(crate) fn control_message(&self, msg: ControlMessage) {
        if let Some(process) = self.running_process.as_ref() {
            let _ = process.control.send(msg);
        }
    }

    pub fn training(&self) -> bool {
        self.training
    }

    pub fn loading(&self) -> bool {
        self.loading
    }

    /// Get the current splats for export
    pub fn get_current_splats(&self) -> Option<Splats<<TrainBack as AutodiffBackend>::InnerBackend>> {
        // First try to get splats from the Scene panel if it exists
        if let Some(scene_panel) = self.get_scene_panel() {
            if let Some(splats) = scene_panel.get_current_splats() {
                return Some(splats.clone());
            }
        }
        
        // If no Scene panel or no splats in Scene panel, try to get splats from the dataset
        // This allows export to work even without a Scene panel
        if let Some(splats) = self.dataset.get_current_splats() {
            return Some(splats);
        }
        
        // If we have a running process, try to get the latest splats from it
        if let Some(process) = &self.running_process {
            if let Some(splats) = process.get_latest_splats() {
                return Some(splats);
            }
        }
        
        None
    }

    /// Export the current splats to a PLY file using the Export Service
    pub fn export_splats_with_service(&mut self) {
        // Get the current splats using the new method
        let splats = match self.get_current_splats() {
            Some(splats) => splats,
            None => {
                log::error!("No splats available for export");
                return;
            }
        };
        
        // Generate a default filename with dataset name and timestamp
        let default_filename = self.generate_export_filename();
        
        // Clone necessary data for the async operation
        let ctx_clone = self.ctx.clone();
        let splats_clone = splats.clone();
        let export_service = self.export_service.clone();
        let default_filename_clone = default_filename.clone();
        
        // Use tokio to handle the file save dialog and export asynchronously
        #[cfg(not(target_family = "wasm"))]
        {
            tokio::spawn(async move {
                let file = rfd::AsyncFileDialog::new()
                    .add_filter("PLY", &["ply"])
                    .set_file_name(&default_filename_clone)
                    .save_file()
                    .await;
                    
                if let Some(file) = file {
                    // Set the export directory to the parent directory of the selected file
                    if let Some(parent) = file.path().parent() {
                        let mut export_service = export_service;
                        export_service.set_export_dir(parent.to_path_buf());
                        
                        // Get the filename
                        let filename = file.file_name();
                        
                        // Export the splats
                        match export_service.export_ply(&splats_clone, &filename) {
                            Ok(path) => {
                                log::info!("Successfully exported splats to {}", path.display());
                            }
                            Err(e) => {
                                log::error!("Failed to export splats: {}", e);
                            }
                        }
                    }
                } else {
                    log::error!("No file selected for export");
                }
                
                // Request a UI update
                ctx_clone.request_repaint();
            });
        }
        
        #[cfg(target_family = "wasm")]
        {
            tokio_wasm::task::spawn(async move {
                let file = rrfd::save_file(&default_filename_clone).await;
                
                if let Ok(file_handle) = file {
                    // Export the splats with a fixed filename for WASM
                    let filename = default_filename_clone;
                    
                    // Export the splats
                    match export_service.export_ply(&splats_clone, &filename) {
                        Ok(path) => {
                            log::info!("Successfully exported splats to {}", path.display());
                            
                            // For WASM, we need to write the PLY data to the file handle
                            match brush_dataset::splat_export::splat_to_ply_sync(splats_clone) {
                                Ok(ply_data) => {
                                    if let Err(e) = file_handle.write(&ply_data).await {
                                        log::error!("Failed to write PLY data to file: {}", e);
                                    }
                                },
                                Err(e) => {
                                    log::error!("Failed to convert splats to PLY: {}", e);
                                }
                            }
                        }
                        Err(e) => {
                            log::error!("Failed to export splats: {}", e);
                        }
                    }
                } else {
                    log::error!("No file selected for export");
                }
                
                // Request a UI update
                ctx_clone.request_repaint();
            });
        }
    }
    
    /// Generate a filename for export based on dataset name and current timestamp
    fn generate_export_filename(&self) -> String {
        // Use the current dataset name if available
        let dataset_name = if let Some(name) = self.current_dataset_name() {
            name.clone()
        } else {
            // Fall back to extracting from path if no current dataset name is set
            if !self.dataset.train.views.is_empty() {
                // Extract the dataset name from the path of the first view
                let path_str = &self.dataset.train.views[0].path;
                
                // Convert to PathBuf to use path manipulation methods
                let path = std::path::Path::new(path_str);
                
                // Try to extract the dataset name by going up the directory tree
                // First, get the parent directory (which might be "images")
                if let Some(parent) = path.parent() {
                    // Then get the parent of that directory (which should be the dataset name)
                    if let Some(dataset_dir) = parent.parent() {
                        if let Some(name) = dataset_dir.file_name() {
                            if let Some(name_str) = name.to_str() {
                                name_str.to_string()
                            } else {
                                "dataset".to_string()
                            }
                        } else {
                            // If we can't get the dataset directory name, use the parent directory name
                            if let Some(name) = parent.file_name() {
                                if let Some(name_str) = name.to_str() {
                                    name_str.to_string()
                                } else {
                                    "dataset".to_string()
                                }
                            } else {
                                "dataset".to_string()
                            }
                        }
                    } else {
                        // If we can't get the dataset directory, use the parent directory name
                        if let Some(name) = parent.file_name() {
                            if let Some(name_str) = name.to_str() {
                                name_str.to_string()
                            } else {
                                "dataset".to_string()
                            }
                        } else {
                            "dataset".to_string()
                        }
                    }
                } else {
                    // If we can't get the parent, try to extract something meaningful from the path
                    if let Some(file_stem) = path.file_stem() {
                        if let Some(name_str) = file_stem.to_str() {
                            name_str.to_string()
                        } else {
                            "dataset".to_string()
                        }
                    } else {
                        "dataset".to_string()
                    }
                }
            } else {
                "dataset".to_string()
            }
        };
        
        // Get current timestamp
        let now = chrono::Local::now();
        let timestamp = now.format("%Y%m%d_%H%M%S");
        
        // Combine dataset name and timestamp
        format!("{}_{}.ply", dataset_name, timestamp)
    }
    
    /// Get a reference to the export service
    pub fn export_service(&self) -> &ExportService {
        &self.export_service
    }
    
    /// Get a mutable reference to the export service
    pub fn export_service_mut(&mut self) -> &mut ExportService {
        &mut self.export_service
    }
    
    /// Check for auto-save during training
    pub fn on_training_step(&mut self, step: u32) {
        // Get the current splats using the new method
        let splats = match self.get_current_splats() {
            Some(splats) => splats,
            None => return,
        };
        
        // Check for auto-save
        if let Some(result) = self.export_service.check_auto_save(&splats, step) {
            match result {
                Ok(path) => {
                    log::info!("Auto-saved splats to {}", path.display());
                }
                Err(e) => {
                    log::error!("Failed to auto-save splats: {}", e);
                }
            }
        }
    }
    
    /// Get the Scene panel
    fn get_scene_panel(&self) -> Option<&ScenePanel> {
        // We need to use a different approach to get the ScenePanel
        None
    }
    
    /// Get a mutable reference to the Scene panel
    fn get_scene_panel_mut(&mut self) -> Option<&mut ScenePanel> {
        // We need to use a different approach to get the ScenePanel
        None
    }

    /// Set the current dataset name
    pub fn set_current_dataset_name(&mut self, name: String) {
        self.current_dataset_name = Some(name);
    }

    /// Get the current dataset name
    pub fn current_dataset_name(&self) -> Option<&String> {
        self.current_dataset_name.as_ref()
    }
}

pub struct AppCreateCb {
    // TODO: Use parking lot non-poisonable locks.
    pub context: Arc<RwLock<AppContext>>,
}

impl App {
    pub fn new(
        cc: &eframe::CreationContext,
        create_callback: tokio::sync::oneshot::Sender<AppCreateCb>,
        start_uri_override: Option<String>,
        reset_windows: bool,
    ) -> Self {
        // Brush is always in dark mode for now, as it looks better and I don't care much to
        // put in the work to support both light and dark mode!
        cc.egui_ctx
            .options_mut(|opt| opt.theme_preference = ThemePreference::Dark);

        // For now just assume we're running on the default
        let state = cc
            .wgpu_render_state
            .as_ref()
            .expect("No wgpu renderer enabled in egui");
        let device = brush_render::burn_init_device(
            state.adapter.clone(),
            state.device.clone(),
            state.queue.clone(),
        );

        // Parse URL parameters.
        let mut zen = false;
        let mut search_params: HashMap<String, String> = HashMap::new();

        #[cfg(target_family = "wasm")]
        {
            use web_sys::window;
            if let Some(window) = window() {
                if let Ok(Some(location)) = window.location().search().map(|s| {
                    if s.is_empty() {
                        None
                    } else {
                        Some(s[1..].to_string())
                    }
                }) {
                    for pair in location.split('&') {
                        let mut parts = pair.split('=');
                        if let (Some(key), Some(value)) = (parts.next(), parts.next()) {
                            search_params.insert(key.to_string(), value.to_string());
                        }
                    }
                }
            }
        }

        // If we have a start_uri_override, use it instead of the URL parameter
        if let Some(uri) = start_uri_override.clone() {
            search_params.insert("url".to_string(), uri);
        }

        if let Some(z) = search_params.get("zen") {
            zen = z.parse::<bool>().unwrap_or(false);
        }

        let radius = search_params
            .get("start_distance")
            .and_then(|f| f.parse().ok())
            .unwrap_or(4.0);
        let focus_distance = search_params
            .get("focus_distance")
            .and_then(|f| f.parse().ok())
            .unwrap_or(4.0);
        let focal = search_params
            .get("focal")
            .and_then(|f| f.parse().ok())
            .unwrap_or(0.8);

        let settings = CameraSettings {
            focal,
            start_distance: radius,
            focus_distance,
            speed_scale: 1.0,

            // TODO: Set these from URI? Unify URI params & embedded app controls?
            min_pitch: None,
            max_pitch: None,
            min_focus_distance: None,
            max_focus_distance: None,
        };

        let context = AppContext::new(device.clone(), cc.egui_ctx.clone(), settings);

        let mut tiles: Tiles<PaneType> = Tiles::default();
        let scene_pane = ScenePanel::new(
            state.device.clone(),
            state.queue.clone(),
            state.renderer.clone(),
            zen,
        );

        let scene_pane_id = tiles.insert_pane(Box::new(scene_pane));

        let root_container = if !zen {
            #[cfg(feature = "tracing")]
            {
                // If tracing is enabled, add the tracing panel
                let tracing_pane = tiles.insert_pane(Box::new(TracingPanel::default()));

            let mut lin = egui_tiles::Linear::new(
                egui_tiles::LinearDir::Horizontal,
                    vec![tracing_pane, scene_pane_id],
            );
                lin.shares.set_share(tracing_pane, 0.2);
            tiles.insert_container(lin)
            }
            
            #[cfg(not(feature = "tracing"))]
            {
                // Just use the scene panel
                scene_pane_id
            }
        } else {
            scene_pane_id
        };

        let tree = egui_tiles::Tree::new("brush_tree", root_container, tiles);

        let context = Arc::new(RwLock::new(context));
        let _ = create_callback.send(AppCreateCb {
            context: context.clone(),
        });

        let tree_ctx = AppTree { zen, context };

        let url = search_params.get("url");
        
        // Clone the device for the stats overlay before it's potentially moved
        let device_for_stats = device.clone();
        
        let running = if let Some(url) = url {
            Some(start_process(
                DataSource::Url(url.to_owned()),
                ProcessArgs::default(),
                device,
            ))
        } else {
            None
        };

        // Create the overlays
        let mut dataset_detail_overlay = DatasetDetailOverlay::new();
        let mut settings_detail_overlay = SettingsDetailOverlay::new();
        let mut stats_detail_overlay = StatsDetailOverlay::new(device_for_stats, state.adapter.get_info());
        let mut controls_detail_overlay = ControlsDetailOverlay::new();
        
        // Set all overlays to open by default with specific positions
        dataset_detail_overlay.set_open(true);
        dataset_detail_overlay.set_position(egui::pos2(120.0, 40.0)); // Upper left, moved further right to avoid nav panel
        
        settings_detail_overlay.set_open(true);
        settings_detail_overlay.set_position(egui::pos2(cc.egui_ctx.screen_rect().right() - 350.0, 40.0)); // Upper right, just below top
        
        stats_detail_overlay.set_open(true);
        stats_detail_overlay.set_position(egui::pos2(cc.egui_ctx.screen_rect().right() - 350.0, 
                                                    cc.egui_ctx.screen_rect().bottom() - 250.0)); // Bottom right, with space below
        
        controls_detail_overlay.set_open(true);
        // Set the Controls window position to where the user manually positioned it
        controls_detail_overlay.set_position(egui::pos2(614.0, 794.0));
        
        // If reset_windows flag is set, clear the window state from storage
        if reset_windows {
            cc.egui_ctx.memory_mut(|mem| {
                mem.data.clear();
            });
        }
        
        if let Some(running) = running {
            tree_ctx
                .context
                .write()
                .expect("Lock poisoned")
                .connect_to(running);
        }

        Self {
            tree,
            tree_ctx,
            datasets: None,
            dataset_detail_overlay,
            settings_detail_overlay,
            stats_detail_overlay,
            controls_detail_overlay,
            select_file_requested: false,
        }
    }
}

impl App {
    #[allow(clippy::significant_drop_tightening)]
    fn receive_messages(&mut self) {
        let mut context = self.tree_ctx.context.write().expect("Lock poisoned");

        let Some(process) = context.running_process.as_mut() else {
            return;
        };

        let mut messages = vec![];
        while let Ok(message) = process.messages.try_recv() {
            messages.push(message);
        }

        for message in messages {
            // Forward message to the Controls overlay
            self.controls_detail_overlay.on_message(&message);
            
            match &message {
                ProcessMessage::NewSource => {
                    // Reset the Controls overlay state when a new dataset is loaded
                    self.controls_detail_overlay.reset_state();
                    
                    // Forward the message to all panels
                    for (_, tile) in self.tree.tiles.iter_mut() {
                        if let Tile::Pane(pane) = tile {
                            pane.on_message(&message, &mut context);
                        }
                    }
                }
                ProcessMessage::Dataset { data: _ } => {
                    // Show the dataset panel if we've loaded one.
                    if self.datasets.is_none() {
                        let pane_id = self.tree.tiles.insert_pane(Box::new(DatasetPanel::new()));
                        self.datasets = Some(pane_id);
                        if let Some(Tile::Container(Container::Linear(lin))) = self
                            .tree
                            .tiles
                            .get_mut(self.tree.root().expect("UI must have a root"))
                        {
                            lin.add_child(pane_id);
                        }
                    }
                    
                    // Forward the message to all panels
                    for (_, tile) in self.tree.tiles.iter_mut() {
                        if let Tile::Pane(pane) = tile {
                            pane.on_message(&message, &mut context);
                        }
                    }
                }
                ProcessMessage::StartLoading { training } => {
                    context.training = *training;
                    context.loading = true;
                    
                    // Forward the message to all panels
                    for (_, tile) in self.tree.tiles.iter_mut() {
                        if let Tile::Pane(pane) = tile {
                            pane.on_message(&message, &mut context);
                        }
                    }
                }
                ProcessMessage::DoneLoading { training: _ } => {
                    context.loading = false;
                    
                    // Forward the message to all panels
                    for (_, tile) in self.tree.tiles.iter_mut() {
                        if let Tile::Pane(pane) = tile {
                            pane.on_message(&message, &mut context);
                        }
                    }
                }
                ProcessMessage::TrainStep { splats, stats: _, iter, timestamp: _ } => {
                    // Update the latest splats in the running process
                    if let Some(process) = &mut context.running_process {
                        process.update_latest_splats(*splats.clone());
                    }
                    
                    // Check for auto-save during training
                    context.on_training_step(*iter);
                    
                    // Forward the message to all panels
                    for (_, tile) in self.tree.tiles.iter_mut() {
                        if let Tile::Pane(pane) = tile {
                            pane.on_message(&message, &mut context);
                        }
                    }
                }
                ProcessMessage::ViewSplats { splats, up_axis: _, frame: _, total_frames: _ } => {
                    // Update the latest splats in the running process
                    if let Some(process) = &mut context.running_process {
                        process.update_latest_splats(*splats.clone());
                    }
                    
                    // Forward the message to all panels
                    for (_, tile) in self.tree.tiles.iter_mut() {
                        if let Tile::Pane(pane) = tile {
                        pane.on_message(&message, &mut context);
                        }
                    }
                }
                _ => {
                    // Forward the message to all panels
                    for (_, tile) in self.tree.tiles.iter_mut() {
                        if let Tile::Pane(pane) = tile {
                            pane.on_message(&message, &mut context);
                        }
                    }
                },
            }
        }
    }
}

impl eframe::App for App {
    fn update(&mut self, ctx: &egui::Context, _frame: &mut eframe::Frame) {
        self.receive_messages();

        // Handle WASM file selection events
        #[cfg(target_family = "wasm")]
        {
            use web_sys::window;
            if let Some(window) = window() {
                // Check if files were selected
                if let Ok(event_occurred) = js_sys::Reflect::get(&window, &"filesSelectedEventOccurred".into()) {
                    if event_occurred.as_bool().unwrap_or(false) {
                        // Reset the flag
                        let _ = js_sys::Reflect::set(&window, &"filesSelectedEventOccurred".into(), &false.into());
                        
                        // Get the selected file paths
                        if let Ok(paths_json) = js_sys::Reflect::get(&window, &"selectedFilePaths".into()) {
                            if let Some(paths_str) = paths_json.as_string() {
                                if let Ok(paths) = serde_json::from_str::<Vec<PathBuf>>(&paths_str) {
                                    if !paths.is_empty() {
                                        self.dataset_detail_overlay.set_selected_files(paths);
                                    }
                                }
                            }
                        }
                    }
                }
                
                // Check if file selection was canceled
                if let Ok(event_occurred) = js_sys::Reflect::get(&window, &"fileSelectionCanceledEventOccurred".into()) {
                    if event_occurred.as_bool().unwrap_or(false) {
                        // Reset the flag
                        let _ = js_sys::Reflect::set(&window, &"fileSelectionCanceledEventOccurred".into(), &false.into());
                        
                        // Cancel the file selection
                        self.dataset_detail_overlay.cancel_file_selection();
                    }
                }
                
                // Check if URL was downloaded
                if let Ok(event_occurred) = js_sys::Reflect::get(&window, &"urlDownloadedEventOccurred".into()) {
                    if event_occurred.as_bool().unwrap_or(false) {
                        // Reset the flag
                        let _ = js_sys::Reflect::set(&window, &"urlDownloadedEventOccurred".into(), &false.into());
                        
                        // Get the downloaded file path
                        if let Ok(path_js) = js_sys::Reflect::get(&window, &"downloadedFilePath".into()) {
                            if let Some(path_str) = path_js.as_string() {
                                let path = PathBuf::from(path_str);
                                
                                // Process the file
                                let paths = vec![path];
                                self.dataset_detail_overlay.set_selected_files(paths);
                            }
                        }
                    }
                }
            }
        }

        // Left sidebar with icons
        egui::SidePanel::left("left_panel")
            .resizable(false)
            .default_width(40.0)
            .width_range(40.0..=40.0)
            .show(ctx, |ui| {
                ui.vertical_centered(|ui| {
                    ui.add_space(10.0);
                    
                    // Datasets icon
                    let datasets_icon = "📁";
                    let datasets_button = ui.add(
                        egui::Button::new(egui::RichText::new(datasets_icon).size(20.0))
                            .min_size(egui::vec2(30.0, 30.0))
                            .corner_radius(5.0)
                            .fill(if self.dataset_detail_overlay.is_open() {
                                ui.visuals().selection.bg_fill
                            } else {
                                ui.visuals().widgets.inactive.bg_fill
                            })
                    );
                    
                    if datasets_button.clicked() {
                        let is_open = self.dataset_detail_overlay.is_open();
                        self.dataset_detail_overlay.set_open(!is_open);
                    }
                    
                    // Tooltip for the datasets button
                    if datasets_button.hovered() {
                        datasets_button.on_hover_text("Browse Datasets");
                    }
                    
                    ui.add_space(5.0);
                    
                    // Settings icon
                    let settings_icon = "⚙";
                    let settings_button = ui.add(
                        egui::Button::new(egui::RichText::new(settings_icon).size(20.0))
                            .min_size(egui::vec2(30.0, 30.0))
                            .corner_radius(5.0)
                            .fill(if self.settings_detail_overlay.is_open() {
                                ui.visuals().selection.bg_fill
                            } else {
                                ui.visuals().widgets.inactive.bg_fill
                            })
                    );
                    
                    if settings_button.clicked() {
                        let is_open = self.settings_detail_overlay.is_open();
                        self.settings_detail_overlay.set_open(!is_open);
                    }
                    
                    // Tooltip for the settings button
                    if settings_button.hovered() {
                        settings_button.on_hover_text("Settings");
                    }
                    
                    ui.add_space(5.0);
                    
                    // Stats icon
                    let stats_icon = "📊";
                    let stats_button = ui.add(
                        egui::Button::new(egui::RichText::new(stats_icon).size(20.0))
                            .min_size(egui::vec2(30.0, 30.0))
                            .corner_radius(5.0)
                            .fill(if self.stats_detail_overlay.is_open() {
                                ui.visuals().selection.bg_fill
                            } else {
                                ui.visuals().widgets.inactive.bg_fill
                            })
                    );
                    
                    if stats_button.clicked() {
                        let is_open = self.stats_detail_overlay.is_open();
                        self.stats_detail_overlay.set_open(!is_open);
                    }
                    
                    // Tooltip for the stats button
                    if stats_button.hovered() {
                        stats_button.on_hover_text("Statistics");
                    }
                    
                    ui.add_space(5.0);
                    
                    // Controls icon
                    let controls_icon = "🎮";
                    let controls_button = ui.add(
                        egui::Button::new(egui::RichText::new(controls_icon).size(20.0))
                            .min_size(egui::vec2(30.0, 30.0))
                            .corner_radius(5.0)
                            .fill(if self.controls_detail_overlay.is_open() {
                                ui.visuals().selection.bg_fill
                            } else {
                                ui.visuals().widgets.inactive.bg_fill
                            })
                    );
                    
                    if controls_button.clicked() {
                        let is_open = self.controls_detail_overlay.is_open();
                        self.controls_detail_overlay.set_open(!is_open);
                    }
                    
                    // Tooltip for the controls button
                    if controls_button.hovered() {
                        controls_button.on_hover_text("Training Controls");
                    }
                });
            });

        let main_panel_frame = egui::Frame::central_panel(ctx.style().as_ref()).inner_margin(0.0);

        // Main content area
        egui::CentralPanel::default()
            .frame(main_panel_frame)
            .show(ctx, |ui| {
                self.tree.ui(&mut self.tree_ctx, ui);
            
            // Add a resize indicator in the bottom-right corner of the main window
            // Only show on desktop platforms, not on mobile or web
            #[cfg(not(any(target_os = "android", target_os = "ios", target_family = "wasm")))]
            {
                let resize_rect = egui::Rect::from_min_size(
                    ui.max_rect().right_bottom() - egui::vec2(16.0, 16.0),
                    egui::vec2(16.0, 16.0)
                );
                if ui.rect_contains_pointer(resize_rect) {
                    ui.painter().text(
                        resize_rect.center(),
                        egui::Align2::CENTER_CENTER,
                        "↘",
                        egui::FontId::proportional(14.0),
                        ui.visuals().weak_text_color()
                    );
                }
            }
        });
        
        // Handle file selection for adding datasets
        if self.dataset_detail_overlay.wants_to_select_file() {
            self.dataset_detail_overlay.file_selection_started();
            self.select_file_requested = true;
        }
        
        if self.select_file_requested {
            self.select_file_requested = false;
            
            // Use native dialog
            #[cfg(not(target_family = "wasm"))]
            {
                // For native, use multiple file selection
                if let Some(paths) = rfd::FileDialog::new()
                    .add_filter("Dataset Files", &["zip", "ply"])
                    .pick_files() {
                    
                    // Convert to PathBufs
                    let paths: Vec<PathBuf> = paths.into_iter()
                        .map(|path| path)
                        .collect();
                    
                    if !paths.is_empty() {
                        self.dataset_detail_overlay.set_selected_files(paths);
                    } else {
                        self.dataset_detail_overlay.cancel_file_selection();
                    }
                } else {
                    self.dataset_detail_overlay.cancel_file_selection();
                }
            }
            
            #[cfg(target_family = "wasm")]
            {
                // For WASM, use the rrfd async file dialog which works in browsers
                use tokio_with_wasm::alias as tokio_wasm;
                
                // Clone what we need for the async task
                let dataset_detail_overlay = self.dataset_detail_overlay.clone();
                let ctx_clone = ctx.clone();
                
                tokio_wasm::task::spawn(async move {
                    match rrfd::pick_files().await {
                        Ok(file_handles) if !file_handles.is_empty() => {
                            // Process each file handle
                            let mut paths = Vec::new();
                            
                            for file_handle in file_handles {
                                // Get the file name first before consuming the file_handle
                                let file_name = file_handle.name().unwrap_or("uploaded_file.zip".to_string());
                                
                                // Read the file data (this consumes file_handle)
                                let data = file_handle.read().await;
                                
                                // Create a temporary file in memory
                                let temp_dir = std::env::temp_dir();
                                let temp_path = temp_dir.join(&file_name);
                                
                                // Write the data to the temporary file
                                if let Err(e) = std::fs::write(&temp_path, &data) {
                                    log::error!("Failed to write temporary file: {}", e);
                                    continue;
                                }
                                
                                paths.push(temp_path);
                            }
                            
                            if !paths.is_empty() {
                                // Now we need to communicate back to the main thread
                                // In WASM, we can use the browser's storage or a custom event
                                let js_window = web_sys::window().unwrap();
                                
                                // Store the paths in localStorage as JSON (simplified approach)
                                let paths_json = serde_json::to_string(&paths).unwrap_or_default();
                                let _ = js_sys::eval(&format!(
                                    "window.selectedFilePaths = '{}'; window.filesSelectedEventOccurred = true;",
                                    paths_json
                                ));
                                
                                // Request a UI update
                                ctx_clone.request_repaint();
                            } else {
                                // No valid files were processed
                                let _ = js_sys::eval(
                                    "window.fileSelectionCanceledEventOccurred = true;"
                                );
                                
                                // Request a UI update
                                ctx_clone.request_repaint();
                            }
                        },
                        _ => {
                            // User canceled or error occurred
                            let _ = js_sys::eval(
                                "window.fileSelectionCanceledEventOccurred = true;"
                            );
                            
                            // Request a UI update
                            ctx_clone.request_repaint();
                        }
                    }
                });
                
                // Note: We don't immediately cancel the file selection here
                // Instead, we'll show a loading indicator until the async task completes
                self.dataset_detail_overlay.file_selection_started();
                
                // In a real implementation, we would check for the custom event in the update method
                // and handle the selected files when the event is received
            }
        }
        
        // Show the overlays
        let mut context = self.tree_ctx.context.write().expect("Lock poisoned");
        
        // Show the dataset detail overlay if it's open
        self.dataset_detail_overlay.show(ctx, &mut context);
        
        // Show the settings detail overlay if it's open
        self.settings_detail_overlay.show(ctx, &mut context);
        
        // Show the stats detail overlay if it's open
        self.stats_detail_overlay.show(ctx, &mut context);
        
        // Show the controls detail overlay if it's open
        self.controls_detail_overlay.show(ctx, &mut context);
        
        // Forward messages to the stats overlay
        if let Some(process) = context.running_process.as_mut() {
            // Use a loop with a counter to avoid infinite loops
            let mut count = 0;
            let max_messages = 100; // Limit to avoid infinite loops
            loop {
                match process.messages.try_recv() {
                    Ok(message) => {
                        // Forward message to both Stats and Controls overlays
                        self.stats_detail_overlay.on_message(&message);
                        self.controls_detail_overlay.on_message(&message);
                        count += 1;
                        if count >= max_messages {
                            break;
                        }
                    }
                    Err(_) => break,
                }
            }
        }
    }
}<|MERGE_RESOLUTION|>--- conflicted
+++ resolved
@@ -2,16 +2,8 @@
 
 use crate::camera_controls::CameraController;
 use crate::channel::reactive_receiver;
-<<<<<<< HEAD
-use crate::orbit_controls::CameraController;
 use crate::overlays::{DatasetDetailOverlay, SettingsDetailOverlay, StatsDetailOverlay, ControlsDetailOverlay};
-use crate::panels::{DatasetPanel, ScenePanel};
-#[cfg(feature = "tracing")]
-use crate::panels::TracingPanel;
-=======
-use crate::panels::SettingsPanel;
 use crate::panels::{DatasetPanel, PresetsPanel, ScenePanel, StatsPanel, TracingPanel};
->>>>>>> a8c5d770
 use brush_dataset::Dataset;
 use brush_process::data_source::DataSource;
 use brush_process::process_loop::{
@@ -21,7 +13,6 @@
 use brush_render::gaussian_splats::Splats;
 use brush_train::scene::SceneView;
 use brush_train::train::TrainBack;
-use burn::tensor::backend::AutodiffBackend;
 use burn_wgpu::WgpuDevice;
 use eframe::egui;
 use egui::ThemePreference;
@@ -148,23 +139,11 @@
 
     loading: bool,
     training: bool,
-    // Track the current dataset name for export filenames
     current_dataset_name: Option<String>,
-
-<<<<<<< HEAD
+    cam_settings: CameraSettings,
     ctx: egui::Context,
     running_process: Option<RunningProcess<TrainBack>>,
-    cam_settings: CameraSettings,
-    
-    // Export service for handling splat exports
     export_service: ExportService,
-}
-=======
-    cam_settings: CameraSettings,
->>>>>>> a8c5d770
-
-    ctx: egui::Context,
-    running_process: Option<RunningProcess>,
 }
 
 impl AppContext {
@@ -200,12 +179,8 @@
             current_dataset_name: None,
             ctx,
             running_process: None,
-<<<<<<< HEAD
             cam_settings: cam_settings.clone(),
             export_service: ExportService::new(None),
-=======
-            cam_settings,
->>>>>>> a8c5d770
         }
     }
 
@@ -260,18 +235,10 @@
         let current_dataset_name = self.current_dataset_name.clone();
         
         // reset context & view.
-<<<<<<< HEAD
-        *self = Self::new(self.device.clone(), self.ctx.clone(), &self.cam_settings);
+        *self = Self::new(self.device.clone(), self.ctx.clone(), self.cam_settings.clone());
         
         // Restore the current dataset name
         self.current_dataset_name = current_dataset_name;
-=======
-        *self = Self::new(
-            self.device.clone(),
-            self.ctx.clone(),
-            self.cam_settings.clone(),
-        );
->>>>>>> a8c5d770
 
         // Convert the receiver to a "reactive" receiver that wakes up the UI.
         self.running_process = Some(RunningProcess {
